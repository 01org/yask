--- conflicted
+++ resolved
@@ -395,27 +395,12 @@
 #endif
 
     // Round up domain size as needed.
-<<<<<<< HEAD
-    dt = roundUp(dt, CPTS_T, "rank size in t (time steps)");
-    dn = roundUp(dn, CPTS_N, "rank size in n");
-    dx = roundUp(dx, CPTS_X, "rank size in x");
-    dy = roundUp(dy, CPTS_Y, "rank size in y");
-    dz = roundUp(dz, CPTS_Z, "rank size in z");
-
-    // Find size across all ranks.
-    idx_t min_dt = dt;
-#ifdef USE_MPI
-    MPI_Allreduce(&dt, &min_dt, 1, MPI_INTEGER8, MPI_MIN, comm);
-#endif
-        
-=======
     dt = roundUp(dt, CPTS_T, "rank domain size in t (time steps)");
     dn = roundUp(dn, CPTS_N, "rank domain size in n");
     dx = roundUp(dx, CPTS_X, "rank domain size in x");
     dy = roundUp(dy, CPTS_Y, "rank domain size in y");
     dz = roundUp(dz, CPTS_Z, "rank domain size in z");
 
->>>>>>> 1377a5ef
     // Report ranks.
 #ifdef USE_MPI
     *ostr << "Num MPI ranks: " << num_ranks << endl;
@@ -562,15 +547,6 @@
     idx_t hz = ROUND_UP(context.max_halo_z, VLEN_Z);
     
     *ostr << "\nSizes in points per grid (t*n*x*y*z):\n"
-<<<<<<< HEAD
-        " vector-size:  " << VLEN_T << '*' << VLEN_N << '*' << VLEN_X << '*' << VLEN_Y << '*' << VLEN_Z << endl <<
-        " cluster-size: " << CPTS_T << '*' << CPTS_N << '*' << CPTS_X << '*' << CPTS_Y << '*' << CPTS_Z << endl <<
-        " block-size:   " << bt << '*' << bn << '*' << bx << '*' << by << '*' << bz << endl <<
-        " group-size:   " << 1 << '*' << gn << '*' << gx << '*' << gy << '*' << gz << endl <<
-        " region-size:  " << rt << '*' << rn << '*' << rx << '*' << ry << '*' << rz << endl <<
-        " rank-size:    " << dt << '*' << dn << '*' << dx << '*' << dy << '*' << dz << endl <<
-    *ostr << "\nOther settings:\n"
-=======
         " vector-size:      " << VLEN_T << '*' << VLEN_N << '*' << VLEN_X << '*' << VLEN_Y << '*' << VLEN_Z << endl <<
         " cluster-size:     " << CPTS_T << '*' << CPTS_N << '*' << CPTS_X << '*' << CPTS_Y << '*' << CPTS_Z << endl <<
         " block-size:       " << bt << '*' << bn << '*' << bx << '*' << by << '*' << bz << endl <<
@@ -579,7 +555,6 @@
         " rank-domain-size: " << dt << '*' << dn << '*' << dx << '*' << dy << '*' << dz << endl <<
         endl <<
         "Other settings:\n"
->>>>>>> 1377a5ef
         " num-ranks: " << nrn << '*' << nrx << '*' << nry << '*' << nrz << endl <<
         " stencil-name: " STENCIL_NAME << endl << 
         " time-dim-size: " << TIME_DIM_SIZE << endl <<
@@ -641,44 +616,6 @@
     idx_t rank_nbytes = context.allocAll(findLoc);
 
     // Report total allocation.
-<<<<<<< HEAD
-    idx_t grid_numpts = dn*dx*dy*dz;
-    idx_t tot_grid_numpts = grid_numpts;
-    idx_t tot_nbytes = nbytes;
-#ifdef USE_MPI
-    MPI_Allreduce(&grid_numpts, &tot_grid_numpts, 1, MPI_INTEGER8, MPI_SUM, comm);
-    MPI_Allreduce(&nbytes, &tot_nbytes, 1, MPI_INTEGER8, MPI_SUM, comm);
-#endif
-    *ostr << "Total overall allocation in " << num_ranks << " rank(s) (bytes): " <<
-        printWithPow2Multiplier(tot_nbytes) << endl;
-    
-    // Stencil functions.
-    idx_t scalar_fp_ops = 0;
-    STENCIL_EQUATIONS stencils;
-    idx_t num_stencils = stencils.stencils.size();
-    *ostr << endl;
-    *ostr << "Num stencil equations: " << num_stencils << endl <<
-        "Est FP ops per point for each equation:" << endl;
-    for (auto stencil : stencils.stencils) {
-        idx_t fpos = stencil->get_scalar_fp_ops();
-        *ostr << "  '" << stencil->get_name() << "': " << fpos << endl;
-        scalar_fp_ops += fpos;
-    }
-
-    // Amount of work.
-    idx_t num_eqGrids = context.eqGridPtrs.size();
-
-    const idx_t grids_numpts = grid_numpts * num_eqGrids;
-    const idx_t grids_rank_numpts = dt * grids_numpts;
-
-    const idx_t tot_grids_numpts = tot_grid_numpts * num_eqGrids;
-    const idx_t tot_numpts = dt * tot_grids_numpts;
-    
-    const idx_t rank_numFpOps_1t = grid_numpts * scalar_fp_ops;
-    const idx_t rank_numFpOps = dt * rank_numFpOps_1t;
-    const idx_t tot_numFpOps_1t = tot_grid_numpts * scalar_fp_ops;
-    const idx_t tot_numFpOps = dt * tot_numFpOps_1t;
-=======
     idx_t tot_nbytes = sumOverRanks(rank_nbytes, comm);
     *ostr << "Total overall allocation in " << num_ranks << " rank(s) (bytes): " <<
         printWithPow2Multiplier(tot_nbytes) << endl;
@@ -709,7 +646,6 @@
     idx_t rank_domain_dt = rank_domain_1t * dt;
     idx_t tot_domain_1t = sumOverRanks(rank_domain_1t, comm);
     idx_t tot_domain_dt = tot_domain_1t * dt;
->>>>>>> 1377a5ef
     
     // Print some more stats.
     *ostr << endl <<
