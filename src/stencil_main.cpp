--- conflicted
+++ resolved
@@ -165,139 +165,9 @@
     // Init MPI, OMP, etc.
     context.initEnv(&argc, &argv);
 
-<<<<<<< HEAD
-        // TODO: enable this.
-        if (num_ranks > 1) {
-            cerr << "Sorry, MPI communication is not currently enabled with wave-front tiling." << endl;
-        }
-    }
-
-    // Determine num regions.
-    // Also fix up region sizes as needed.
-    *ostr << "\nRegions:" << endl;
-    idx_t nrgt = findNumRegions(rt, dt, CPTS_T, "t");
-    idx_t nrgn = findNumRegions(rn, dn, CPTS_N, "n");
-    idx_t nrgx = findNumRegions(rx, dx, CPTS_X, "x");
-    idx_t nrgy = findNumRegions(ry, dy, CPTS_Y, "y");
-    idx_t nrgz = findNumRegions(rz, dz, CPTS_Z, "z");
-    idx_t nrg = nrgt * nrgn * nrgx * nrgy * nrgz;
-    *ostr << " num-regions-per-rank: " << nrg << endl;
-
-    // Determine num blocks.
-    // Also fix up block sizes as needed.
-    *ostr << "\nBlocks:" << endl;
-    idx_t nbt = findNumBlocks(bt, rt, CPTS_T, "t");
-    idx_t nbn = findNumBlocks(bn, rn, CPTS_N, "n");
-    idx_t nbx = findNumBlocks(bx, rx, CPTS_X, "x");
-    idx_t nby = findNumBlocks(by, ry, CPTS_Y, "y");
-    idx_t nbz = findNumBlocks(bz, rz, CPTS_Z, "z");
-    idx_t nb = nbt * nbn * nbx * nby * nbz;
-    *ostr << " num-blocks-per-region: " << nb << endl;
-
-    // Adjust defaults for groups.
-    // Assumes inner block loop in z dimension and
-    // layout in n,x,y,z order.
-    // TODO: check and adjust this accordingly.
-    if (!gn) gn = bn;
-    if (!gx) gx = bx;
-    if (!gy) gy = by;
-    if (!gz) gz = bz;
-
-    // Determine num groups.
-    // Also fix up group sizes as needed.
-    *ostr << "\nGroups:" << endl;
-    idx_t ngn = findNumGroups(gn, rn, bn, "n");
-    idx_t ngx = findNumGroups(gx, rx, bx, "x");
-    idx_t ngy = findNumGroups(gy, ry, by, "y");
-    idx_t ngz = findNumGroups(gz, rz, bz, "z");
-    idx_t ng = ngn * ngx * ngy * ngz;
-    *ostr << " num-groups-per-region: " << ng << endl;
-
-    // Round up padding as needed.
-    pn = roundUp(pn, VLEN_N, "extra padding in n");
-    px = roundUp(px, VLEN_X, "extra padding in x");
-    py = roundUp(py, VLEN_Y, "extra padding in y");
-    pz = roundUp(pz, VLEN_Z, "extra padding in z");
-
-    // Round up halos as needed.
-    // TODO: get rid of this when grid-specific halos
-    // are used throughout.
-#ifdef USING_DIM_N
-    idx_t hn = ROUND_UP(context.max_halo_n, VLEN_N);
-#else
-    idx_t hn = 0;
-#endif
-    idx_t hx = ROUND_UP(context.max_halo_x, VLEN_X);
-    idx_t hy = ROUND_UP(context.max_halo_y, VLEN_Y);
-    idx_t hz = ROUND_UP(context.max_halo_z, VLEN_Z);
-    
-    *ostr << "\nSizes in points per grid (t*n*x*y*z):\n"
-        " vector-size:  " << VLEN_T << '*' << VLEN_N << '*' << VLEN_X << '*' << VLEN_Y << '*' << VLEN_Z << endl <<
-        " cluster-size: " << CPTS_T << '*' << CPTS_N << '*' << CPTS_X << '*' << CPTS_Y << '*' << CPTS_Z << endl <<
-        " block-size:   " << bt << '*' << bn << '*' << bx << '*' << by << '*' << bz << endl <<
-        " group-size:   " << 1 << '*' << gn << '*' << gx << '*' << gy << '*' << gz << endl <<
-        " region-size:  " << rt << '*' << rn << '*' << rx << '*' << ry << '*' << rz << endl <<
-        " rank-size:    " << dt << '*' << dn << '*' << dx << '*' << dy << '*' << dz << endl;
-    *ostr << "\nOther settings:\n"
-        " num-ranks: " << nrn << '*' << nrx << '*' << nry << '*' << nrz << endl <<
-        " stencil-shape: " STENCIL_NAME << endl << 
-        " time-dim-size: " << TIME_DIM_SIZE << endl <<
-        " vector-len: " << VLEN << endl <<
-        " padding: " << pn << '+' << px << '+' << py << '+' << pz << endl <<
-        " max-halos: " << hn << '+' << hx << '+' << hy << '+' << hz << endl <<
-        " shadow-copy-in-frequency: " << copy_in << endl <<
-        " shadow-copy-out-frequency: " << copy_out << endl <<
-        " manual-L1-prefetch-distance: " << PFDL1 << endl <<
-        " manual-L2-prefetch-distance: " << PFDL2 << endl;
-
-    // Save sizes in context struct.
-    context.dt = dt;
-    context.dn = dn;
-    context.dx = dx;
-    context.dy = dy;
-    context.dz = dz;
-    
-    context.rt = rt;
-    context.rn = rn;
-    context.rx = rx;
-    context.ry = ry;
-    context.rz = rz;
-
-    context.gn = gn;
-    context.gx = gx;
-    context.gy = gy;
-    context.gz = gz;
-
-    context.bt = bt;
-    context.bn = bn;
-    context.bx = bx;
-    context.by = by;
-    context.bz = bz;
-
-    context.pn = pn;
-    context.px = px;
-    context.py = py;
-    context.pz = pz;
-
-    context.hn = hn;
-    context.hx = hx;
-    context.hy = hy;
-    context.hz = hz;
-
-    context.nrn = nrn;
-    context.nrx = nrx;
-    context.nry = nry;
-    context.nrz = nrz;
-
-    context.rin = rin;
-    context.rix = rix;
-    context.riy = riy;
-    context.riz = riz;
-=======
     // Print splash banner and related info.
     ostream& os = context.get_ostr();
     opts.splash(os, argc, argv);
->>>>>>> c8d6e021
 
     // Alloc memory, create lists of grids, etc.
     context.allocAll();
