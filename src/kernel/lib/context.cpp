--- conflicted
+++ resolved
@@ -223,16 +223,8 @@
             rank_idxs.stop[step_posn] = stop_t;
             rank_idxs.step[step_posn] = step_t;
 
-<<<<<<< HEAD
             // Loop thru bundles.
-            // For this reference-code implementation, we
-            // will do all stencil bundles at this level,
-            // even scratch-grid ones.
-            for (auto* sg : stBundles) {
-=======
-            // Loop thru groups.
-            for (auto* asg : stGroups) {
->>>>>>> 3a628e07
+            for (auto* asg : stBundles) {
 
                 // Don't do scratch updates here.
                 if (asg->is_scratch())
@@ -251,7 +243,7 @@
                 auto sg_list = asg->get_scratch_deps();
                 sg_list.push_back(asg);
 
-                // Loop through all the needed groups.
+                // Loop through all the needed bundles.
                 for (auto* sg : sg_list) {
 
                     // Indices needed for the generated misc loops.  Will normally be a
@@ -259,51 +251,30 @@
                     ScanIndices misc_idxs = sg->adjust_scan(scratch_grid_idx, rank_idxs);
                     misc_idxs.step.setFromConst(1); // ensure unit step.
                 
-<<<<<<< HEAD
-                // Define misc-loop function.  Since step is always 1, we
-                // ignore misc_stop.  If point is in sub-domain for this
-                // bundle, then evaluate the reference scalar code.
-=======
                     // Define misc-loop function.  Since step is always 1, we
                     // ignore misc_stop.  If point is in sub-domain for this
-                    // group, then evaluate the reference scalar code.
+                    // bundle, then evaluate the reference scalar code.
                     // TODO: fix domain of scratch grids.
->>>>>>> 3a628e07
 #define misc_fn(misc_idxs)   do {                                       \
                         if (sg->is_in_valid_domain(misc_idxs.start))    \
                             sg->calc_scalar(scratch_grid_idx, misc_idxs.start); \
                     } while(0)
                 
-<<<<<<< HEAD
-                // Scan through n-D space.
-                TRACE_MSG("calc_rank_ref: step " << start_t <<
-                          " in bundle '" << sg->get_name() << "': " <<
-                          misc_idxs.begin.makeValStr(ndims) <<
-                          " ... (end before) " << misc_idxs.end.makeValStr(ndims));
-#include "yask_misc_loops.hpp"
-#undef misc_fn
-                
-                // Remember grids that have been written to by this bundle,
-=======
                     // Scan through n-D space.
                     TRACE_MSG("calc_rank_ref: step " << start_t <<
-                              " in group '" << sg->get_name() << "': " <<
+                              " in bundle '" << sg->get_name() << "': " <<
                               misc_idxs.begin.makeValStr(ndims) <<
                               " ... (end before) " << misc_idxs.end.makeValStr(ndims));
 #include "yask_misc_loops.hpp"
 #undef misc_fn
-                } // groups in chain.
-
-                // Remember grids that have been written to by this group,
->>>>>>> 3a628e07
-                // updated at next step (+/- 1).
-                mark_grids_dirty(start_t + step_t, stop_t + step_t, *asg);
                 
-<<<<<<< HEAD
-            } // bundles.
-=======
-            } // all groups.
->>>>>>> 3a628e07
+                    // Remember grids that have been written to by this bundle,
+                    // updated at next step (+/- 1).
+                    mark_grids_dirty(start_t + step_t, stop_t + step_t, *asg);
+                
+                } // needed bundles.
+            } // all bundles.
+
         } // iterations.
 
         // Final halo exchange.
@@ -2334,12 +2305,8 @@
     }
 
     // Exchange dirty halo data for all grids and all steps, regardless
-<<<<<<< HEAD
     // of their stencil-bundle.
-=======
-    // of their stencil-group.
     // TODO: loop through all grids in exchange_halos() instead.
->>>>>>> 3a628e07
     void StencilContext::exchange_halos_all() {
 
 #ifdef USE_MPI
@@ -2399,9 +2366,9 @@
             // same order on all ranks.
             GridPtrMap gridsToSwap;
             
-            // Find the groups that need to be processed.
+            // Find the bundles that need to be processed.
             // This will be the prerequisite scratch-grid
-            // groups plus this non-scratch group.
+            // bundles plus this non-scratch bundle.
             auto sg_list = sg.get_scratch_deps();
             sg_list.push_back(&sg);
 
@@ -2453,14 +2420,6 @@
                     TRACE_MSG("exchange_halos: packing and sending data for step " << t << "...");
                 else if (halo_step == halo_unpack)
                     TRACE_MSG("exchange_halos: unpacking data for step " << t << "...");
-<<<<<<< HEAD
-            
-                // Loop thru all input grids in this bundle.
-                for (size_t gi = 0; gi < sg.inputGridPtrs.size(); gi++) {
-                    auto gp = sg.inputGridPtrs[gi];
-                    MPI_Request* grid_recv_reqs = recv_reqs[gi];
-=======
->>>>>>> 3a628e07
 
                 // Loop thru all grids to swap.
                 // Use 'gi' as a unique MPI index.
