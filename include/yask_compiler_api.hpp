--- conflicted
+++ resolved
@@ -38,11 +38,7 @@
 
 namespace yask {
 
-<<<<<<< HEAD
     // Forward declarations of classes and their pointers.
-=======
-    // Forward declarations of class-pointers.
->>>>>>> eba7d760
     class yc_solution;
     typedef std::shared_ptr<yc_solution> yc_solution_ptr;
     class yc_grid;
